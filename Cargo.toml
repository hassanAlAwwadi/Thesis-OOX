[package]
name = "oox"
version = "0.1.0"
edition = "2021"

# See more keys and their definitions at https://doc.rust-lang.org/cargo/reference/manifest.html

[[bin]]
name = "main"
path = "src/main.rs"

[lib]
name = "lib"
path = "src/lib.rs"

[dependencies]
# nom = "7" old parser
pom = "3.2.0"
pest = "2.0"
pest_derive = "2.0"
ordered-float = "3.4.0"
itertools = "0.10.5"
z3 = {version="0.11.2", features = ["static-link-z3"]}
slog = "2.7.0" # Logging library
# slog-bunyan = "2.4.0"
sloggers = "2.1.1" # Logging extension for displaying logs in terminal
num = "0.4.0" # Needed for one function (is that worth it?)
derivative = "2.2.0"
queues = "1.1.0"
clap = { version = "4.1.7", features = ["derive"] }
criterion = "0.4.0"
<<<<<<< HEAD
rand = "0.8.5"
=======
pretty = "0.11.3"
>>>>>>> 6c2a25e5

[[bench]]
name = "OOX_benchmark"
harness = false<|MERGE_RESOLUTION|>--- conflicted
+++ resolved
@@ -29,11 +29,8 @@
 queues = "1.1.0"
 clap = { version = "4.1.7", features = ["derive"] }
 criterion = "0.4.0"
-<<<<<<< HEAD
 rand = "0.8.5"
-=======
 pretty = "0.11.3"
->>>>>>> 6c2a25e5
 
 [[bench]]
 name = "OOX_benchmark"
