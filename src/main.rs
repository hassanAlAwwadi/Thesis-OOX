--- conflicted
+++ resolved
@@ -26,18 +26,13 @@
     let args = Args::parse();
 
     if let Some((class_name, method_name)) = args.function.split(".").collect_tuple() {
-        let options = Options {k: args.k, quiet: args.quiet, with_exceptional_clauses: true};
+        let options = Options {k: args.k, quiet: args.quiet, with_exceptional_clauses: true, heuristic: 
+            args.heuristic};
         verify(
             &args.source_path,
             class_name,
             method_name,
-<<<<<<< HEAD
-            args.k,
-            args.quiet,
-            args.heuristic,
-=======
             options
->>>>>>> 6c2a25e5
         )?;
     } else {
         println!("Entry point must be of the form 'class.method' and be unambiguous");
